[package]
name = "pact_matching"
<<<<<<< HEAD
version = "2.0.0-beta.0"
=======
version = "1.2.9"
>>>>>>> 283fcb12
authors = ["Ronald Holshausen <ronald.holshausen@gmail.com>"]
edition = "2021"
description = "Pact-Rust support library that implements request and response matching logic"
documentation = "https://docs.rs/pact_matching/"
homepage = "https://www.pact.io"
repository = "https://github.com/pact-foundation/pact-reference/blob/master/rust/pact_matching"
readme = "README.md"
keywords = ["testing", "pact", "cdc"]
license = "MIT"
exclude = [
    "*.iml"
]

[features]
default = ["datetime", "xml", "plugins", "multipart", "form_urlencoded"]
datetime = ["pact_models/datetime", "pact-plugin-driver?/datetime", "dep:chrono"] # Support for date/time matchers and expressions
xml = ["pact_models/xml", "pact-plugin-driver?/xml", "dep:sxd-document"] # support for matching XML documents
plugins = ["dep:pact-plugin-driver"]
multipart = ["dep:multer"] # suport for MIME multipart bodies
form_urlencoded = ["pact_models/form_urlencoded"] # suport for matching form urlencoded

[dependencies]
ansi_term = "0.12.1"
anyhow = "1.0.82"
base64 = "0.22.0"
bytes = { version = "1.6.0", features = ["serde"] }
chrono = { version = "0.4.38", features = ["std", "clock"], default-features = false, optional = true }
difference = "2.0.0"
futures = "0.3.30"
hex = "0.4.3"
http = "1.1.0"
infer = "0.16.0"
itertools = "0.13.0"
lazy_static = "1.4.0"
lenient_semver = "0.4.2"
maplit = "1.0.2"
md5 = "0.7.0"
mime = "0.3.17"
multer = { version = "3.0.0", features = ["all"], optional = true }
nom = "7.1.3"
onig = { version = "6.4.0", default-features = false }
pact_models = { version = "~1.2.6", default-features = false }
pact-plugin-driver = { version = "~0.7.2", optional = true, default-features = false }
rand = "0.8.5"
reqwest = { version = "0.12.3", default-features = false, features = ["rustls-tls-native-roots", "json"] }
semver = "1.0.22"
serde = { version = "^1.0", features = ["derive"] }
serde_json = "^1.0"
serde_urlencoded = "0.7.1"
snailquote = "0.3.1"
sxd-document = { version = "0.3.2", optional = true }
tokio = { version = "1.37.0", features = ["full"] }
tracing = "0.1.41"
tracing-core = "0.1.33"
tree_magic_mini = "3.1.5"
uuid = { version = "1.8.0", features = ["v4"] }

[dev-dependencies]
quickcheck = "1"
expectest = "0.12.0"
env_logger = "0.11.3"
googletest = "0.13.0"
hamcrest2 = "0.3.0"
test-log = { version = "0.2.15", features = ["trace"] }
tracing-subscriber = { version = "0.3.18", features = ["env-filter", "tracing-log", "fmt"] }
ntest = "0.9.0"
pretty_assertions = "1.4.0"
rstest = "0.23.0"<|MERGE_RESOLUTION|>--- conflicted
+++ resolved
@@ -1,10 +1,6 @@
 [package]
 name = "pact_matching"
-<<<<<<< HEAD
 version = "2.0.0-beta.0"
-=======
-version = "1.2.9"
->>>>>>> 283fcb12
 authors = ["Ronald Holshausen <ronald.holshausen@gmail.com>"]
 edition = "2021"
 description = "Pact-Rust support library that implements request and response matching logic"
