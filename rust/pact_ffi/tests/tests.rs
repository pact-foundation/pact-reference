--- conflicted
+++ resolved
@@ -694,16 +694,6 @@
     .header("Content-Type", "image/gif")
     .body(buffer)
     .send();
-<<<<<<< HEAD
-=======
-
-  thread::sleep(Duration::from_millis(100)); // Give mock server some time to update events
-  let mismatches = unsafe {
-    CStr::from_ptr(pactffi_mock_server_mismatches(port)).to_string_lossy().into_owned()
-  };
-
-  println!("pactffi_with_binary_file_feature_test v{}: {}", specification, mismatches);
->>>>>>> b52007e2
   match result {
     Ok(res) => {
       let status = res.status();
@@ -716,6 +706,7 @@
 
   pactffi_write_pact_file(port, file_path.as_ptr(), true);
 
+  thread::sleep(Duration::from_millis(100)); // Give mock server some time to update events
   let mismatches = unsafe {
     CStr::from_ptr(pactffi_mock_server_mismatches(port)).to_string_lossy().into_owned()
   };
