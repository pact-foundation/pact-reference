//! Interface to a standard HTTP mock server provided by Pact

use std::{env, thread};
use std::fmt::Write;
use std::path::PathBuf;
use std::sync::Arc;

use anyhow::anyhow;
use itertools::Itertools;
use pact_mock_server::builder::MockServerBuilder;
use pact_mock_server::matching::MatchResult;
use pact_mock_server::mock_server;
use pact_mock_server::mock_server::{MockServerConfig, MockServerMetrics};
#[cfg(feature = "plugins")] use pact_plugin_driver::plugin_manager::{drop_plugin_access, increment_plugin_access};
#[cfg(feature = "plugins")] use pact_plugin_driver::plugin_models::{PluginDependency, PluginDependencyType};
use tokio::runtime::Runtime;
#[allow(unused_imports)] use tracing::{debug, trace, warn};
use url::Url;
<<<<<<< HEAD
=======
use uuid::Uuid;
#[cfg(feature = "colour")] use yansi::Paint;
>>>>>>> 57c0bc85

use pact_matching::metrics::{MetricEvent, send_metrics};
use pact_models::pact::Pact;
#[cfg(feature = "plugins")] use pact_models::plugins::PluginData;
use pact_models::v4::http_parts::HttpRequest;

use crate::mock_server::ValidatingMockServer;
use crate::util::panic_or_print_error;

/// A mock HTTP server that handles the requests described in a `Pact`, intended
/// for use in tests, and validates that the requests made to that server are
/// correct. This wraps the standard Pact HTTP mock server.
///
/// Because this is intended for use in tests, it will panic if something goes
/// wrong.
pub struct ValidatingHttpMockServer {
  // A description of our mock server, for use in error messages.
  description: String,
  // The URL of our mock server.
  url: Url,
  // The mock server instance
  mock_server: mock_server::MockServer,
  // Output directory to write pact files
  output_dir: Option<PathBuf>,
  // overwrite or merge Pact files
  overwrite: bool,
  // Tokio Runtime used to drive the mock server
  runtime: Option<Arc<Runtime>>
}

impl ValidatingHttpMockServer {
  /// Create a new mock server which handles requests as described in the
  /// pact, and runs in a background thread
  ///
  /// Panics:
  /// Will panic if the provided Pact can not be sent to the background thread.
  pub fn start(
    pact: Box<dyn Pact + Send + Sync>,
    output_dir: Option<PathBuf>,
    mock_server_config: Option<MockServerConfig>
  ) -> Box<dyn ValidatingMockServer> {
    debug!("Starting mock server from pact {:?}", pact);

    // Start a tokio runtime to drive the mock server
    let runtime = Arc::new(tokio::runtime::Builder::new_multi_thread()
      .enable_all()
      .worker_threads(1)
      .build()
      .expect("Could not start a new Tokio runtime"));

    #[cfg(feature = "plugins")]
    Self::increment_plugin_access(&pact.plugin_data());

    // Start a background thread to run the mock server tasks on the runtime
    let tname = format!("test({})-pact-mock-server",
      thread::current().name().unwrap_or("<unknown>")
    );
    let rt = runtime.clone();
    let mock_server = thread::Builder::new()
      .name(tname)
      .spawn(move || {
        let mut builder = MockServerBuilder::new()
          .with_pact(pact);
        if let Some(config) = mock_server_config {
            builder = builder.with_config(config);
        }
        if !builder.address_assigned() {
          builder = builder.bind_to_ip4_port(0)
        };
        rt.block_on(builder.start())
      })
      .expect("INTERNAL ERROR: Could not spawn a thread to run the mock server")
      .join()
      .expect("INTERNAL ERROR: Failed to spawn the mock server task onto the runtime")
      .expect("Failed to start the mock server");

    let pact = &mock_server.pact;
    let description = format!("{}/{}", pact.consumer().name, pact.provider().name);
    let url_str = mock_server.url();

    Box::new(ValidatingHttpMockServer {
      description,
      url: url_str.parse().expect(format!("invalid mock server URL '{}'", url_str).as_str()),
      mock_server,
      output_dir,
      overwrite: false,
      runtime: Some(runtime)
    })
  }

  #[cfg(feature = "plugins")]
  fn decrement_plugin_access(plugins: &Vec<PluginData>) {
    for plugin in plugins {
      let dependency = PluginDependency {
        name: plugin.name.clone(),
        version: Some(plugin.version.clone()),
        dependency_type: PluginDependencyType::Plugin
      };
      drop_plugin_access(&dependency);
    }
  }

  #[cfg(feature = "plugins")]
  fn increment_plugin_access(plugins: &Vec<PluginData>) {
    for plugin in plugins {
      let dependency = PluginDependency {
        name: plugin.name.clone(),
        version: Some(plugin.version.clone()),
        dependency_type: PluginDependencyType::Plugin
      };
      increment_plugin_access(&dependency);
    }
  }

  /// Create a new mock server which handles requests as described in the
  /// pact, and runs in a background task in the current Tokio runtime.
  ///
  /// Panics:
  /// Will panic if unable to get the URL to the spawned mock server
  pub async fn start_async(
    pact: Box<dyn Pact + Send + Sync>,
    output_dir: Option<PathBuf>,
    mock_server_config: Option<MockServerConfig>
  ) -> Box<dyn ValidatingMockServer> {
    debug!("Starting mock server from pact {:?}", pact);

    #[cfg(feature = "plugins")] Self::increment_plugin_access(&pact.plugin_data());

    let mut builder = MockServerBuilder::new()
      .with_pact(pact);
    if let Some(config) = mock_server_config {
      builder = builder.with_config(config);
    }
    if !builder.address_assigned() {
      builder = builder.bind_to_ip4_port(0)
    };
    let mock_server = builder
      .start()
      .await
      .expect("Could not start the mock server");

    let pact = &mock_server.pact;
    let description = format!("{}/{}", pact.consumer().name, pact.provider().name);
    let url_str = mock_server.url();
    Box::new(ValidatingHttpMockServer {
      description,
      url: url_str.parse().expect("invalid mock server URL"),
      mock_server,
      output_dir,
      overwrite: false,
      runtime: None
    })
  }

  /// Helper function called by our `drop` implementation. This basically exists
  /// so that it can return `Err(message)` whenever needed without making the
  /// flow control in `drop` ultra-complex.
  fn drop_helper(&mut self) -> anyhow::Result<()> {
    // Kill the mock server
    self.mock_server.shutdown()?;

    #[cfg(feature = "plugins")] Self::decrement_plugin_access(&self.mock_server.pact.plugin_data());

    // If there is a Tokio runtime for the mock server, try shut that down
    if let Some(runtime) = self.runtime.take() {
      if let Some(runtime) = Arc::into_inner(runtime) {
        runtime.shutdown_background();
      }
    }

    // Send any metrics in another thread as this thread could be panicking due to an assertion.
    let interactions = self.mock_server.pact.interactions().len();
    thread::spawn(move || {
      send_metrics(MetricEvent::ConsumerTestRun {
        interactions,
        test_framework: "pact_consumer".to_string(),
        app_name: "pact_consumer".to_string(),
        app_version: env!("CARGO_PKG_VERSION").to_string()
      });
    });

    // Look up any mismatches which occurred with the mock server.
    let mismatches = self.mock_server.mismatches();
    if mismatches.is_empty() {
      // Success! Write out the generated pact file.
      let output_dir = self.output_dir.as_ref()
        .map(|dir| {
          let dir = dir.to_string_lossy().to_string();
          if dir.is_empty() { None } else { Some(dir) }
        })
        .flatten()
        .unwrap_or_else(|| {
          let val = env::var("PACT_OUTPUT_DIR");
          debug!("env:PACT_OUTPUT_DIR = {:?}", val);
          val.unwrap_or_else(|_| "target/pacts".to_owned())
        });
      debug!("Pact output_dir = '{}'", output_dir);
      let overwrite = env::var("PACT_OVERWRITE")
        .map(|v| {
          debug!("env:PACT_OVERWRITE = {:?}", v);
          v == "true"
        })
        .ok()
        .unwrap_or(self.overwrite);
      self.mock_server.write_pact(&Some(output_dir), overwrite)
        .map_err(|err| anyhow!("error writing pact: {}", err))?;
      Ok(())
    } else {
      // Failure. Format our errors.
      Err(self.display_errors(mismatches))
    }
  }

  #[cfg(feature = "colour")]
  fn display_errors(&self, mismatches: Vec<MatchResult>) -> String {
    let size = termsize::get()
      .map(|sz| if sz.cols > 2 { sz.cols - 2 } else { 0 })
      .unwrap_or(78);
    let pad = "-".repeat(size as usize);
    let mut msg = format!(" {} \nMock server {} failed verification:\n", pad, self.description.white().bold());
    for mismatch in mismatches {
      match mismatch {
        MatchResult::RequestMatch(..) => {
          warn!("list of mismatches contains a match");
        }
        MatchResult::RequestMismatch(request, _, mismatches) => {
          let _ = writeln!(&mut msg, "\n  - request {}:\n", request);
          for m in mismatches {
            let _ = writeln!(&mut msg, "    - {}", m.description());
          }
        }
        MatchResult::RequestNotFound(request) => {
          let _ = writeln!(&mut msg, "\n  - received unexpected request {}:\n", short_description(&request).white().bold());
          let debug_str = format!("{:#?}", request);
          let debug_padded = debug_str.lines().map(|ln| format!("      {}", ln)).join("\n");
          let _ = writeln!(&mut msg, "{}", debug_padded.italic());
        }
        MatchResult::MissingRequest(request) => {
          let _ = writeln!(
            &mut msg,
            "\n  - request {} expected, but never occurred:\n", short_description(&request).white().bold(),
          );
          let debug_str = format!("{:#?}", request);
          let debug_padded = debug_str.lines().map(|ln| format!("      {}", ln)).join("\n");
          let _ = writeln!(&mut msg, "{}", debug_padded.italic());
        }
      }
    }
    let _ = writeln!(&mut msg, " {} ", pad);
    msg
  }

  #[cfg(not(feature = "colour"))]
  fn display_errors(&self, mismatches: Vec<MatchResult>) -> String {
    let size = termsize::get()
      .map(|sz| if sz.cols > 2 { sz.cols - 2 } else { 0 })
      .unwrap_or(78);
    let pad = "-".repeat(size as usize);
    let mut msg = format!(" {} \nMock server {} failed verification:\n", pad, self.description);
    for mismatch in mismatches {
      match mismatch {
        MatchResult::RequestMatch(..) => {
          warn!("list of mismatches contains a match");
        }
        MatchResult::RequestMismatch(request, _, mismatches) => {
          let _ = writeln!(&mut msg, "\n  - request {}:\n", request);
          for m in mismatches {
            let _ = writeln!(&mut msg, "    - {}", m.description());
          }
        }
        MatchResult::RequestNotFound(request) => {
          let _ = writeln!(&mut msg, "\n  - received unexpected request {}:\n", short_description(&request));
          let debug_str = format!("{:#?}", request);
          let _ = writeln!(&mut msg, "{}", debug_str.lines().map(|ln| format!("      {}", ln)).join("\n"));
        }
        MatchResult::MissingRequest(request) => {
          let _ = writeln!(
            &mut msg,
            "\n  - request {} expected, but never occurred:\n", short_description(&request),
          );
          let debug_str = format!("{:#?}", request);
          let _ = writeln!(&mut msg, "{}", debug_str.lines().map(|ln| format!("      {}", ln)).join("\n"));
        }
      }
<<<<<<< HEAD
      let _ = writeln!(&mut msg, " {} ", pad);
      Err(anyhow!(msg))
=======
>>>>>>> 57c0bc85
    }
    let _ = writeln!(&mut msg, " {} ", pad);
    msg
  }
}

// TODO: Implement this in the HTTP request struct
fn short_description(request: &HttpRequest) -> String {
  format!("{} {}", request.method.to_uppercase(), request.path)
}

impl ValidatingMockServer for ValidatingHttpMockServer {
  fn url(&self) -> Url {
    self.url.clone()
  }

  fn path(&self, path: &str) -> Url {
    // We panic here because this a _test_ library, the `?` operator is
    // useless in tests, and filling up our test code with piles of `unwrap`
    // calls is ugly.
    self.url.join(path.as_ref()).expect("could not parse URL")
  }

  fn status(&self) -> Vec<MatchResult> {
    self.mock_server.mismatches()
  }

  fn metrics(&self) -> MockServerMetrics {
    self.mock_server.metrics.lock().unwrap().clone()
  }
}

impl Drop for ValidatingHttpMockServer {
  fn drop(&mut self) {
    let result = self.drop_helper();
    if let Err(msg) = result {
      panic_or_print_error(&msg);
    }
  }
}<|MERGE_RESOLUTION|>--- conflicted
+++ resolved
@@ -16,11 +16,7 @@
 use tokio::runtime::Runtime;
 #[allow(unused_imports)] use tracing::{debug, trace, warn};
 use url::Url;
-<<<<<<< HEAD
-=======
-use uuid::Uuid;
 #[cfg(feature = "colour")] use yansi::Paint;
->>>>>>> 57c0bc85
 
 use pact_matching::metrics::{MetricEvent, send_metrics};
 use pact_models::pact::Pact;
@@ -230,7 +226,7 @@
       Ok(())
     } else {
       // Failure. Format our errors.
-      Err(self.display_errors(mismatches))
+      Err(anyhow!(self.display_errors(mismatches)))
     }
   }
 
@@ -305,11 +301,6 @@
           let _ = writeln!(&mut msg, "{}", debug_str.lines().map(|ln| format!("      {}", ln)).join("\n"));
         }
       }
-<<<<<<< HEAD
-      let _ = writeln!(&mut msg, " {} ", pad);
-      Err(anyhow!(msg))
-=======
->>>>>>> 57c0bc85
     }
     let _ = writeln!(&mut msg, " {} ", pad);
     msg
