[package]
name = "pact_consumer"
version = "1.3.4"
authors = ["Ronald Holshausen <ronald.holshausen@gmail.com>", "Eric Kidd <git@randomhacks.net>"]
edition = "2021"
description = "Pact-Rust module that provides support for writing consumer pact tests"
homepage = "https://www.pact.io"
repository = "https://github.com/pact-foundation/pact-reference/blob/master/rust/pact_consumer"
readme = "README.md"
keywords = ["testing", "pact", "cdc"]
license = "MIT AND Apache-2.0"
exclude = [
    "*.iml"
]

[features]
default = ["datetime", "xml", "plugins", "multipart", "tls", "colour"]
datetime = ["pact_models/datetime", "pact_matching/datetime", "pact_mock_server/datetime", "pact-plugin-driver?/datetime"] # Support for date/time matchers and expressions
xml = ["pact_models/xml", "pact_matching/xml", "pact_mock_server/xml", "pact-plugin-driver?/xml"] # support for matching XML documents
plugins = ["dep:pact-plugin-driver", "pact_matching/plugins", "pact_mock_server/plugins"]
multipart = ["pact_matching/multipart", "pact_mock_server/multipart"] # suport for MIME multipart bodies
tls = ["pact_mock_server/tls"]
colour = ["dep:yansi"]

[dependencies]
anyhow = "1.0.86"
async-trait = "0.1.82"
bytes = "1.7.1"
futures = "0.3.30"
itertools = "0.13.0"
lazy_static = "1.5.0"
maplit = "1.0.2"
<<<<<<< HEAD
pact_matching = { version = "~2.0.0-beta", path = "../pact_matching", default-features = false }
=======
pact_matching = { version = "~1.2.9", path = "../pact_matching", default-features = false }
>>>>>>> 63c97865
pact_mock_server = { version = "~2.0.2", default-features = false }
pact_models = { version = "~1.2.7", default-features = false }
pact-plugin-driver = { version = "~0.7.2", optional = true, default-features = false }
regex = "1.10.6"
serde_json = "1.0.127"
termsize = "0.1.9"
tokio = { version = "1.40.0", features = ["full"] }
tracing = "0.1.41"
tracing-core = "0.1.33"
url = "2.5.2"
uuid = { version = "1.10.0", features = ["v4"] }
yansi = { version = "1.0.1", optional = true }

[dev-dependencies]
quickcheck = "1.0.3"
env_logger = "0.11.5"
expectest = "0.12.0"
reqwest = { version = "0.12.7", default-features = false, features = ["rustls-tls-native-roots", "blocking", "json"] }
serde = { version = "1.0.209", features = ["derive"] }
rand = "0.8.5"
tempfile = "3.14.0"
tokio-test = "0.4.4"
test-log = { version = "0.2.16", features = ["trace"] }
tracing-subscriber = { version = "0.3.18", features = ["env-filter", "tracing-log", "fmt"] }
pretty_assertions = "1.4.0"<|MERGE_RESOLUTION|>--- conflicted
+++ resolved
@@ -30,11 +30,7 @@
 itertools = "0.13.0"
 lazy_static = "1.5.0"
 maplit = "1.0.2"
-<<<<<<< HEAD
 pact_matching = { version = "~2.0.0-beta", path = "../pact_matching", default-features = false }
-=======
-pact_matching = { version = "~1.2.9", path = "../pact_matching", default-features = false }
->>>>>>> 63c97865
 pact_mock_server = { version = "~2.0.2", default-features = false }
 pact_models = { version = "~1.2.7", default-features = false }
 pact-plugin-driver = { version = "~0.7.2", optional = true, default-features = false }
