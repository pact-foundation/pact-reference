--- conflicted
+++ resolved
@@ -1341,9 +1341,6 @@
           .body("{\"_links\":{}}");
         i
       })
-<<<<<<< HEAD
-      .start_mock_server(None, None);
-=======
       .interaction("a request to a root URL", "", |mut i| {
         i.request.path("/other/a/b/c");
         i.response
@@ -1352,8 +1349,7 @@
           .body("{\"_links\":{}}");
         i
       })
-      .start_mock_server(None);
->>>>>>> 42e2ba68
+      .start_mock_server(None, None);
 
     let client = HALClient::with_url(pact_broker.url().join("/path").unwrap().as_str(), None);
 
@@ -1560,15 +1556,8 @@
             .await;
 
         let mut client = HALClient::with_url(pact_broker.url().as_str(), None);
-<<<<<<< HEAD
         client.path_info = Some(client.fetch("/").await.unwrap());
         let result = client.fetch_link("next", &hashmap!{}).await;
-=======
-        let result = client.fetch("/").await;
-        expect!(result.clone()).to(be_ok());
-        client.path_info = result.ok();
-        let result = client.clone().fetch_link("next", &hashmap!{}).await;
->>>>>>> 42e2ba68
         expect!(result).to(be_ok().value(serde_json::Value::String("Yay! You found your way here".to_string())));
     }
 
