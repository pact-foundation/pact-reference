[package]
name = "pact_verifier"
version = "1.2.5"
authors = ["Ronald Holshausen <ronald.holshausen@gmail.com>"]
edition = "2021"
description = "Pact-Rust support library that implements provider verification functions"
documentation = "https://docs.rs/pact_verifier/"
homepage = "https://www.pact.io"
repository = "https://github.com/pact-foundation/pact-reference/blob/master/rust/pact_verifier"
readme = "README.md"
keywords = ["testing", "pact", "cdc"]
license = "MIT"
exclude = [
    "*.iml"
]

[features]
default = ["datetime", "xml", "plugins", "multipart"]
datetime = ["pact_models/datetime", "pact-plugin-driver?/datetime", "pact_matching/datetime"] # Support for date/time matchers and expressions
xml = ["pact_models/xml", "pact-plugin-driver?/xml", "pact_matching/xml"] # support for matching XML documents
plugins = ["dep:pact-plugin-driver", "pact_matching/plugins"]
multipart = ["pact_matching/multipart"] # suport for MIME multipart bodies

[dependencies]
ansi_term = "0.12.1"
anyhow = "1.0.82"
async-trait = "0.1.80"
base64 = "0.22.0"
bytes = "1.6.0"
difference = "2.0.0"
futures = "0.3.30"
http = "1.1.0"
humantime = "2.1.0"
itertools = "0.13.0"
lazy_static = "1.4.0"
maplit = "1.0.2"
mime = "0.3.17"
<<<<<<< HEAD
pact_matching = { version = "~2.0.0-beta", path = "../pact_matching", default-features = false }
pact_models = { version = "~1.2.5", default-features = false }
pact-plugin-driver = { version = "~0.7.1", optional = true, default-features = false }
=======
pact_matching = { version = "~1.2.8", path = "../pact_matching", default-features = false }
pact_models = { version = "~1.2.6", default-features = false }
pact-plugin-driver = { version = "~0.7.2", optional = true, default-features = false }
>>>>>>> 283fcb12
regex = "1.10.4"
reqwest = { version = "0.12.3", default-features = false, features = ["rustls-tls-native-roots", "blocking", "json"] }
serde = "1.0.197"
serde_json = "1.0.115"
serde_with = { version = "3.7.0", features = ["json"] }
thiserror = "1.0.58"
tokio = { version = "1.37.0", features = ["full"] }
tracing = "0.1.41"
tracing-core = "0.1.33"
url = "2.5.0"
urlencoding = "2.1.3"

[lib]
crate-type = ["cdylib", "rlib"]

[dev-dependencies]
quickcheck = "1.0.3"
expectest = "0.12.0"
env_logger = "0.11.3"
pact_consumer = { version = "~1.3.0", path = "../pact_consumer" }
test-log = { version = "0.2.15", features = ["trace"] }
tracing-subscriber = { version = "0.3.18", features = ["env-filter", "tracing-log", "fmt"] }
chrono = "0.4.38"
chrono-tz = "0.9.0"
pretty_assertions = "1.4.0"<|MERGE_RESOLUTION|>--- conflicted
+++ resolved
@@ -35,15 +35,9 @@
 lazy_static = "1.4.0"
 maplit = "1.0.2"
 mime = "0.3.17"
-<<<<<<< HEAD
 pact_matching = { version = "~2.0.0-beta", path = "../pact_matching", default-features = false }
-pact_models = { version = "~1.2.5", default-features = false }
-pact-plugin-driver = { version = "~0.7.1", optional = true, default-features = false }
-=======
-pact_matching = { version = "~1.2.8", path = "../pact_matching", default-features = false }
 pact_models = { version = "~1.2.6", default-features = false }
 pact-plugin-driver = { version = "~0.7.2", optional = true, default-features = false }
->>>>>>> 283fcb12
 regex = "1.10.4"
 reqwest = { version = "0.12.3", default-features = false, features = ["rustls-tls-native-roots", "blocking", "json"] }
 serde = "1.0.197"
