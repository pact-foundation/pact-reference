[package]
name = "pact_verifier"
version = "1.2.4"
authors = ["Ronald Holshausen <ronald.holshausen@gmail.com>"]
edition = "2021"
description = "Pact-Rust support library that implements provider verification functions"
documentation = "https://docs.rs/pact_verifier/"
homepage = "https://www.pact.io"
repository = "https://github.com/pact-foundation/pact-reference/blob/master/rust/pact_verifier"
readme = "README.md"
keywords = ["testing", "pact", "cdc"]
license = "MIT"
exclude = [
    "*.iml"
]

[features]
default = ["datetime", "xml", "plugins", "multipart"]
datetime = ["pact_models/datetime", "pact-plugin-driver?/datetime", "pact_matching/datetime"] # Support for date/time matchers and expressions
xml = ["pact_models/xml", "pact-plugin-driver?/xml", "pact_matching/xml"] # support for matching XML documents
plugins = ["dep:pact-plugin-driver"]
multipart = ["pact_matching/multipart"] # suport for MIME multipart bodies

[dependencies]
ansi_term = "0.12.1"
anyhow = "1.0.82"
async-trait = "0.1.80"
base64 = "0.22.0"
bytes = "1.6.0"
difference = "2.0.0"
futures = "0.3.30"
http = "1.1.0"
humantime = "2.1.0"
itertools = "0.13.0"
lazy_static = "1.4.0"
maplit = "1.0.2"
mime = "0.3.17"
pact_matching = { version = "~1.2.5", path = "../pact_matching", default-features = false }
pact_models = { version = "~1.2.2", default-features = false }
pact-plugin-driver = { version = "~0.7.0", optional = true, default-features = false }
regex = "1.10.4"
reqwest = { version = "0.12.3", default-features = false, features = ["rustls-tls-native-roots", "blocking", "json"] }
serde = "1.0.197"
serde_json = "1.0.115"
serde_with = { version = "3.7.0", features = ["json"] }
thiserror = "1.0.58"
tokio = { version = "1.37.0", features = ["full"] }
tracing = "0.1.40"
tracing-core = "0.1.32"
url = "2.5.0"
urlencoding = "2.1.3"

[lib]
crate-type = ["cdylib", "rlib"]

[dev-dependencies]
quickcheck = "1.0.3"
expectest = "0.12.0"
env_logger = "0.11.3"
<<<<<<< HEAD
pact_consumer = { version = "~1.2.2", path = "../pact_consumer" }
pact_mock_server = { version = "~2.0.0-beta.3", default-features = false }
=======
pact_consumer = { version = "~1.2.3", path = "../pact_consumer" }
>>>>>>> 56c953b4
test-log = { version = "0.2.15", features = ["trace"] }
tracing-subscriber = { version = "0.3.18", features = ["env-filter", "tracing-log", "fmt"] }
chrono = "0.4.38"
chrono-tz = "0.9.0"
pretty_assertions = "1.4.0"<|MERGE_RESOLUTION|>--- conflicted
+++ resolved
@@ -57,12 +57,8 @@
 quickcheck = "1.0.3"
 expectest = "0.12.0"
 env_logger = "0.11.3"
-<<<<<<< HEAD
-pact_consumer = { version = "~1.2.2", path = "../pact_consumer" }
-pact_mock_server = { version = "~2.0.0-beta.3", default-features = false }
-=======
 pact_consumer = { version = "~1.2.3", path = "../pact_consumer" }
->>>>>>> 56c953b4
+pact_mock_server = { version = "~2.0.0-beta.5", default-features = false }
 test-log = { version = "0.2.15", features = ["trace"] }
 tracing-subscriber = { version = "0.3.18", features = ["env-filter", "tracing-log", "fmt"] }
 chrono = "0.4.38"
